Package: progeny
Title: Pathway RespOnsive GENes for activity inference from gene expression
<<<<<<< HEAD
Version: 1.16.1
=======
Version: 1.17.0
>>>>>>> b24584af
Authors@R: c(
    person(given = "Michael",
           family = "Schubert",
           role = "aut"),
    person(given = "Alberto",
           family = "Valdeolivas",
           role = "ctb",
           email = "alvaldeolivas@gmail.com",
           comment = c(ORCID = "0000-0001-5482-9023")),
    person(given = "Christian H.",
           family = "Holland",
           role = "ctb",
           email = "cholland2408@gmail.com",
           comment = c(ORCID = "0000-0002-3060-5786")),
    person(given = "Igor",
           family = "Bulanov",
           role = "ctb"),
    person(given = "Aurélien",
           family = "Dugourd",
           role = c("cre","ctb"), 
           email = "aurelien.dugourd@bioquant.uni-heidelberg.de")
           )
Description: This package provides a function to infer pathway activity
    from gene expression using PROGENy. It contains the linear model we
    inferred in the publication "Perturbation-response genes reveal signaling
    footprints in cancer gene expression".
URL: https://github.com/saezlab/progeny
BugReports: https://github.com/saezlab/progeny/issues
Depends:
    R (>= 3.6.0)
Imports:
    Biobase,
    stats, 
    dplyr,
    tidyr,
    ggplot2,
    ggrepel,
    gridExtra,
    decoupleR,
    reshape2
biocViews: SystemsBiology, GeneExpression, FunctionalPrediction, GeneRegulation
License: Apache License (== 2.0) | file LICENSE
LazyData: true
LazyDataCompression: bzip2
Encoding: UTF-8
Suggests:
    airway,
    biomaRt,
    BiocFileCache,
    broom,
    Seurat,
    SingleCellExperiment,
    DESeq2,
    BiocStyle,
    knitr,
    readr,
    readxl,
    pheatmap,
    tibble,
    rmarkdown,
    testthat (>= 2.1.0)
Remotes:
    saezlab/decoupleR
VignetteBuilder: knitr
RoxygenNote: 7.1.2<|MERGE_RESOLUTION|>--- conflicted
+++ resolved
@@ -1,10 +1,6 @@
 Package: progeny
 Title: Pathway RespOnsive GENes for activity inference from gene expression
-<<<<<<< HEAD
-Version: 1.16.1
-=======
-Version: 1.17.0
->>>>>>> b24584af
+Version: 1.17.1
 Authors@R: c(
     person(given = "Michael",
            family = "Schubert",
